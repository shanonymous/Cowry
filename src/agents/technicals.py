--- conflicted
+++ resolved
@@ -8,12 +8,8 @@
 import pandas as pd
 import numpy as np
 
-<<<<<<< HEAD
-from tools.api.financial_dataset import FinancialDatasetAPI
-=======
 from tools.api import get_prices, prices_to_df
 from utils.progress import progress
->>>>>>> d64d165d
 
 
 ##### Technical Analyst #####
@@ -27,105 +23,6 @@
     5. Statistical Arbitrage Signals
     """
     data = state["data"]
-<<<<<<< HEAD
-    prices = data["prices"]
-    prices_df = FinancialDatasetAPI.prices_to_df(prices)
-    
-    # Calculate indicators
-    # 1. MACD (Moving Average Convergence Divergence)
-    macd_line, signal_line = calculate_macd(prices_df)
-    
-    # 2. RSI (Relative Strength Index)
-    rsi = calculate_rsi(prices_df)
-    
-    # 3. Bollinger Bands (Bollinger Bands)
-    upper_band, lower_band = calculate_bollinger_bands(prices_df)
-    
-    # 4. OBV (On-Balance Volume)
-    obv = calculate_obv(prices_df)
-    
-    # Generate individual signals
-    signals = []
-    
-    # MACD signal
-    if macd_line.iloc[-2] < signal_line.iloc[-2] and macd_line.iloc[-1] > signal_line.iloc[-1]:
-        signals.append('bullish')
-    elif macd_line.iloc[-2] > signal_line.iloc[-2] and macd_line.iloc[-1] < signal_line.iloc[-1]:
-        signals.append('bearish')
-    else:
-        signals.append('neutral')
-    
-    # RSI signal
-    if rsi.iloc[-1] < 30:
-        signals.append('bullish')
-    elif rsi.iloc[-1] > 70:
-        signals.append('bearish')
-    else:
-        signals.append('neutral')
-    
-    # Bollinger Bands signal
-    current_price = prices_df['close'].iloc[-1]
-    if current_price < lower_band.iloc[-1]:
-        signals.append('bullish')
-    elif current_price > upper_band.iloc[-1]:
-        signals.append('bearish')
-    else:
-        signals.append('neutral')
-    
-    # OBV signal
-    obv_slope = obv.diff().iloc[-5:].mean()
-    if obv_slope > 0:
-        signals.append('bullish')
-    elif obv_slope < 0:
-        signals.append('bearish')
-    else:
-        signals.append('neutral')
-    
-    # Add reasoning collection
-    reasoning = {
-        "MACD": {
-            "signal": signals[0],
-            "details": f"MACD Line crossed {'above' if signals[0] == 'bullish' else 'below' if signals[0] == 'bearish' else 'neither above nor below'} Signal Line"
-        },
-        "RSI": {
-            "signal": signals[1],
-            "details": f"RSI is {rsi.iloc[-1]:.2f} ({'oversold' if signals[1] == 'bullish' else 'overbought' if signals[1] == 'bearish' else 'neutral'})"
-        },
-        "Bollinger": {
-            "signal": signals[2],
-            "details": f"Price is {'below lower band' if signals[2] == 'bullish' else 'above upper band' if signals[2] == 'bearish' else 'within bands'}"
-        },
-        "OBV": {
-            "signal": signals[3],
-            "details": f"OBV slope is {obv_slope:.2f} ({signals[3]})"
-        }
-    }
-    
-    # Determine overall signal
-    bullish_signals = signals.count('bullish')
-    bearish_signals = signals.count('bearish')
-    
-    if bullish_signals > bearish_signals:
-        overall_signal = 'bullish'
-    elif bearish_signals > bullish_signals:
-        overall_signal = 'bearish'
-    else:
-        overall_signal = 'neutral'
-    
-    # Calculate confidence level based on the proportion of indicators agreeing
-    total_signals = len(signals)
-    confidence = max(bullish_signals, bearish_signals) / total_signals
-    
-    # Generate the message content
-    message_content = {
-        "signal": overall_signal,
-        "confidence": f"{round(confidence * 100)}%",
-        "reasoning": {
-            "MACD": reasoning["MACD"],
-            "RSI": reasoning["RSI"],
-            "Bollinger": reasoning["Bollinger"],
-            "OBV": reasoning["OBV"]
-=======
     start_date = data["start_date"]
     end_date = data["end_date"]
     tickers = data["tickers"]
@@ -172,7 +69,6 @@
             "momentum": 0.25,
             "volatility": 0.15,
             "stat_arb": 0.15,
->>>>>>> d64d165d
         }
 
         progress.update_status("technical_analyst_agent", ticker, "Combining signals")
